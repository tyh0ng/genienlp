from text import torchtext
import time
import os
import torch
import random
import numpy as np

from text.torchtext.data.utils import get_tokenizer



def get_context_question(ex, context, question, field):
    return ex.context_special + ex.context + ex.question_special + ex.question

def preprocess_examples(args, tasks, splits, field, logger=None, train=True):
    min_length = 1
    max_context_length = args.max_train_context_length if train else args.max_val_context_length
    is_too_long = lambda ex: (len(ex.answer) > args.max_answer_length or
        len(ex.context)>max_context_length)
    is_too_short = lambda ex: (len(ex.answer) < min_length or
        len(ex.context)<min_length)

    for task, s in zip(tasks, splits):
        if logger is not None:
            logger.info(f'{task} has {len(s.examples)} examples')
        if 'cnn' in task or 'dailymail' in task or 'imdb' in task:
            for x in s.examples:
                x.context = x.context[:max_context_length]

        if train:
            l = len(s.examples)
            s.examples = [ex for ex in s.examples if not is_too_long(ex)]
            if len(s.examples) < l:
                if logger is not None:
                    logger.info(f'Filtering out long {task} examples: {l} -> {len(s.examples)}')
    
            l = len(s.examples)
            s.examples = [ex for ex in s.examples if not is_too_short(ex)]
            if len(s.examples) < l:
                if logger is not None:
                   logger.info(f'Filtering out short {task} examples: {l} -> {len(s.examples)}')
    
            l = len(s.examples)
            s.examples = [ex for ex in s.examples if 'This page includes the show' not in ex.answer]
            if len(s.examples) < l:
                if logger is not None:
                   logger.info(f'Filtering {task} examples with a dummy summary: {l} -> {len(s.examples)} ')
       
        if logger is not None:
            context_lengths = [len(ex.context) for ex in s.examples] 
            question_lengths = [len(ex.question) for ex in s.examples] 
            answer_lengths = [len(ex.answer) for ex in s.examples] 

            logger.info(f'{task} context lengths (min, mean, max): {np.min(context_lengths)}, {int(np.mean(context_lengths))}, {np.max(context_lengths)}') 
            logger.info(f'{task} question lengths (min, mean, max): {np.min(question_lengths)}, {int(np.mean(question_lengths))}, {np.max(question_lengths)}')
            logger.info(f'{task} answer lengths (min, mean, max): {np.min(answer_lengths)}, {int(np.mean(answer_lengths))}, {np.max(answer_lengths)}')

        for x in s.examples:
            x.context_question = get_context_question(x, x.context, x.question, field)

        if logger is not None:
            logger.info('Tokenized examples:')
            for ex in s.examples[:10]:
                logger.info('Context: ' + ' '.join(ex.context))
                logger.info('Question: ' + ' '.join(ex.question))
                logger.info(' '.join(ex.context_question))
                logger.info('Answer: ' + ' '.join(ex.answer))



def set_seed(args, rank=None):
    if rank is not None:
        device = args.gpus[rank]
    else:
        if isinstance(args.gpus, list):
            device = args.gpus[0]
        else:
            device = args.gpus
    os.environ['CUDA_VISIBLE_DEVICES'] = f'{device}'
    print(f'device: {device}')

    np.random.seed(args.seed)
    random.seed(args.seed)
    torch.manual_seed(args.seed)
    torch.cuda.manual_seed(args.seed)


def count_params(params):
    def mult(ps):
        r = 0
        for p in ps:
            this_r = 1
            for s in p.size():
                this_r *= s
            r += this_r
        return r
    return mult(params)


def get_trainable_params(model):
    return list(filter(lambda p: p.requires_grad, model.parameters()))


def elapsed_time(log):
    t = time.time() - log.start
    day = int(t // (24 * 3600))
    t = t % (24 * 3600)
    hour = int(t // 3600)
    t %= 3600
    minutes = int(t // 60)
    t %= 60
    seconds = int(t)
    return f'{day:02}:{hour:02}:{minutes:02}:{seconds:02}'

def tokenizer(s):
    return s.split()

def get_splits(args, task, FIELD, **kwargs):
    kwargs['skip_cache_bool'] = args.skip_cache_bool
    if 'multi30k' in task:
        src, trg = ['.'+x for x in task.split('.')[1:]]
        split = torchtext.datasets.generic.Multi30k.splits(exts=(src, trg), 
            fields=FIELD, root=args.data, **kwargs)
    elif 'iwslt' in task:
        src, trg = ['.'+x for x in task.split('.')[1:]]
        split = torchtext.datasets.generic.IWSLT.splits(exts=(src, trg), 
            fields=FIELD, root=args.data, **kwargs)
<<<<<<< HEAD
    if task == 'almond':
        setattr(FIELD, 'use_revtok', False)
        setattr(FIELD, 'tokenize', tokenizer)
        if args.reverse_task_bool:
            src, trg = '.tt', '.en'  # for the reverse task
        else:
            src, trg = '.en', '.tt'
        split = torchtext.datasets.generic.Almond.splits(exts=(src, trg), 
            fields=FIELD, root=args.data, **kwargs)
        setattr(FIELD, 'use_revtok', True)
        setattr(FIELD, 'tokenize', get_tokenizer('revtok'))
    if 'squad' in task:
=======
    elif 'squad' in task:
>>>>>>> 1c5b5f3b
        split = torchtext.datasets.generic.SQuAD.splits(
            fields=FIELD, root=args.data, **kwargs)
    elif task == 'wikisql':
        split = torchtext.datasets.generic.WikiSQL.splits(
            fields=FIELD, root=args.data, **kwargs)
    elif 'ontonotes.ner' in task:
        split_task = task.split('.')
        _, _, subtask, nones, counting = split_task
        split = torchtext.datasets.generic.OntoNotesNER.splits(
            subtask=subtask, nones=True if nones == 'nones' else False,
            fields=FIELD, root=args.data, **kwargs)
    elif 'woz' in task:
        split = torchtext.datasets.generic.WOZ.splits(description=task,
            fields=FIELD, root=args.data, **kwargs)
    elif 'multinli' in task:
        split = torchtext.datasets.generic.MultiNLI.splits(description=task,
            fields=FIELD, root=args.data, **kwargs)
    elif 'srl' in task:
        split = torchtext.datasets.generic.SRL.splits(
            fields=FIELD, root=args.data, **kwargs)
    elif 'snli' in task:
        split = torchtext.datasets.generic.SNLI.splits(
            fields=FIELD, root=args.data, **kwargs)
    elif 'schema' in task:
        split = torchtext.datasets.generic.WinogradSchema.splits(
            fields=FIELD, root=args.data, **kwargs)
    elif task == 'cnn':
        split = torchtext.datasets.generic.CNN.splits(
            fields=FIELD, root=args.data, **kwargs)
    elif task == 'dailymail':
        split = torchtext.datasets.generic.DailyMail.splits(
            fields=FIELD, root=args.data, **kwargs)
    elif task == 'cnn_dailymail':
        split_cnn = torchtext.datasets.generic.CNN.splits(
            fields=FIELD, root=args.data, **kwargs)
        split_dm = torchtext.datasets.generic.DailyMail.splits(
            fields=FIELD, root=args.data, **kwargs)
        for scnn, sdm in zip(split_cnn, split_dm):
            scnn.examples.extend(sdm)
        split = split_cnn
    elif 'sst' in task:
        split = torchtext.datasets.generic.SST.splits(
            fields=FIELD, root=args.data, **kwargs)
    elif 'imdb' in task:
        kwargs['validation'] = None
        split = torchtext.datasets.generic.IMDb.splits(
            fields=FIELD, root=args.data, **kwargs)
    elif 'zre' in task:
        split = torchtext.datasets.generic.ZeroShotRE.splits(
            fields=FIELD, root=args.data, **kwargs)
    elif os.path.exists(os.path.join(args.data, task)):
        split = torchtext.datasets.generic.JSON.splits(
            fields=FIELD, root=args.data, name=task, **kwargs)
    return split


def batch_fn(new, i, sofar):
    prev_max_len = sofar / (i - 1) if i > 1 else 0
    return max(len(new.context), 5*len(new.answer), prev_max_len) * i


def pad(x, new_channel, dim, val=None):
    if x.size(dim) > new_channel:
        x = x.narrow(dim, 0, new_channel)
    channels = x.size()
    assert (new_channel >= channels[dim])
    if new_channel == channels[dim]:
        return x
    size = list(channels)
    size[dim] = new_channel - size[dim]
    padding = x.new(*size).fill_(val)
    return torch.cat([x, padding], dim)
<|MERGE_RESOLUTION|>--- conflicted
+++ resolved
@@ -125,7 +125,6 @@
         src, trg = ['.'+x for x in task.split('.')[1:]]
         split = torchtext.datasets.generic.IWSLT.splits(exts=(src, trg), 
             fields=FIELD, root=args.data, **kwargs)
-<<<<<<< HEAD
     if task == 'almond':
         setattr(FIELD, 'use_revtok', False)
         setattr(FIELD, 'tokenize', tokenizer)
@@ -137,10 +136,7 @@
             fields=FIELD, root=args.data, **kwargs)
         setattr(FIELD, 'use_revtok', True)
         setattr(FIELD, 'tokenize', get_tokenizer('revtok'))
-    if 'squad' in task:
-=======
     elif 'squad' in task:
->>>>>>> 1c5b5f3b
         split = torchtext.datasets.generic.SQuAD.splits(
             fields=FIELD, root=args.data, **kwargs)
     elif task == 'wikisql':
