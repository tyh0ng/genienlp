#
# Copyright (c) 2019-2020 The Board of Trustees of the Leland Stanford Junior University
# All rights reserved.
#
# Redistribution and use in source and binary forms, with or without
# modification, are permitted provided that the following conditions are met:
#
# * Redistributions of source code must retain the above copyright notice, this
#   list of conditions and the following disclaimer.
#
# * Redistributions in binary form must reproduce the above copyright notice,
#   this list of conditions and the following disclaimer in the documentation
#   and/or other materials provided with the distribution.
#
# * Neither the name of the copyright holder nor the names of its
#   contributors may be used to endorse or promote products derived from
#   this software without specific prior written permission.
#
# THIS SOFTWARE IS PROVIDED BY THE COPYRIGHT HOLDERS AND CONTRIBUTORS "AS IS"
# AND ANY EXPRESS OR IMPLIED WARRANTIES, INCLUDING, BUT NOT LIMITED TO, THE
# IMPLIED WARRANTIES OF MERCHANTABILITY AND FITNESS FOR A PARTICULAR PURPOSE ARE
# DISCLAIMED. IN NO EVENT SHALL THE COPYRIGHT HOLDER OR CONTRIBUTORS BE LIABLE
# FOR ANY DIRECT, INDIRECT, INCIDENTAL, SPECIAL, EXEMPLARY, OR CONSEQUENTIAL
# DAMAGES (INCLUDING, BUT NOT LIMITED TO, PROCUREMENT OF SUBSTITUTE GOODS OR
# SERVICES; LOSS OF USE, DATA, OR PROFITS; OR BUSINESS INTERRUPTION) HOWEVER
# CAUSED AND ON ANY THEORY OF LIABILITY, WHETHER IN CONTRACT, STRICT LIABILITY,
# OR TORT (INCLUDING NEGLIGENCE OR OTHERWISE) ARISING IN ANY WAY OUT OF THE USE
# OF THIS SOFTWARE, EVEN IF ADVISED OF THE POSSIBILITY OF SUCH DAMAGE.
import collections
import os
import torch

from .decoder_vocab import DecoderVocabulary
from .masked_tokenizer import MaskedBertTokenizer, MaskedXLMRobertaTokenizer
from .sequential_field import SequentialField
from transformers.tokenization_xlnet import SPIECE_UNDERLINE


class TransformerNumericalizer(object):
    """
    Numericalizer that uses Tokenizers from huggingface's transformers library.
    """

    def __init__(self, pretrained_tokenizer, config, max_generative_vocab, cache=None, fix_length=None):
        self.config = config
        self._pretrained_name = pretrained_tokenizer
        self.max_generative_vocab = max_generative_vocab
        self._cache = cache
        self._tokenizer = None
        self.fix_length = fix_length

    @property
    def vocab(self):
        return self._tokenizer

    @property
    def num_tokens(self):
        return len(self._tokenizer)

    def load(self, save_dir):
        raise NotImplementedError()

    def save(self, save_dir):
        self._tokenizer.save_pretrained(save_dir)
        with open(os.path.join(save_dir, 'decoder-vocab.txt'), 'w') as fp:
            for word in self._decoder_words:
                fp.write(word + '\n')

    def build_vocab(self, vocab_fields, vocab_sets):
        raise NotImplementedError()

    def grow_vocab(self, examples):
        # do a pass over all the data in the dataset and tokenize everything
        # this will add any new tokens that are not to be converted into word-pieces
        for example in examples:
            self._tokenizer.tokenize(example.context, example.context_word_mask)
            self._tokenizer.tokenize(example.question, example.question_word_mask)

        # return no new words - BertEmbedding will resize the embedding regardless
        return []

    def get_special_token_mask(self, token_ids):
        special_tokens_tuple = (self.init_id, self.eos_id, self.pad_id, self.mask_id)
        return list(map(lambda x: 1 if x in special_tokens_tuple else 0, token_ids))

    def _init(self):
        self.pad_first = self._tokenizer.padding_side == 'left'

        self.init_token = self._tokenizer.bos_token
        self.eos_token = self._tokenizer.eos_token
        self.unk_token = self._tokenizer.unk_token
        self.pad_token = self._tokenizer.pad_token
        self.mask_token = self._tokenizer.mask_token
        self.cls_token = self._tokenizer.cls_token

        self.init_id = self._tokenizer.bos_token_id
        self.eos_id = self._tokenizer.eos_token_id
        self.unk_id = self._tokenizer.unk_token_id
        self.pad_id = self._tokenizer.pad_token_id
        self.mask_id = self._tokenizer.mask_token_id
        self.cls_id = self._tokenizer.cls_token_id
        self.generative_vocab_size = len(self._decoder_words)

<<<<<<< HEAD
        assert self.init_id < self.generative_vocab_size
        assert self.eos_id < self.generative_vocab_size
        assert self.unk_id < self.generative_vocab_size
        assert self.pad_id < self.generative_vocab_size
        # XLM-R mask token is outside of spm dict and is added to fairseq
        # see issue https://github.com/huggingface/transformers/issues/2508
        if not self._pretrained_name.startswith('xlm-roberta'):
            assert self.mask_id < self.generative_vocab_size
        assert self.cls_id < self.generative_vocab_size

=======
>>>>>>> 36b1197c
        self.decoder_vocab = DecoderVocabulary(self._decoder_words, self._tokenizer,
                                               pad_token=self.pad_token, eos_token=self.eos_token)

    def encode(self, minibatch, decoder_vocab, device=None):
        assert isinstance(minibatch, list)

        # apply word-piece tokenization to everything first
        wp_tokenized = []
        for tokens, mask in minibatch:
            wp_tokenized.append(self._tokenizer.tokenize(tokens, mask))

        if self.fix_length is None:
            max_len = max(len(x) for x in wp_tokenized)
        else:
            max_len = self.fix_length
        padded = []
        lengths = []
        numerical = []
        decoder_numerical = []
        for wp_tokens in wp_tokenized:
            if self.pad_first:
                padded_example = [self.pad_token] * max(0, max_len - len(wp_tokens)) + \
                                 [self.init_token] + \
                                 list(wp_tokens[:max_len]) + \
                                 [self.eos_token]
            else:
                padded_example = [self.init_token] + \
                                 list(wp_tokens[:max_len]) + \
                                 [self.eos_token] + \
                                 [self.pad_token] * max(0, max_len - len(wp_tokens))

            padded.append(padded_example)
            lengths.append(len(wp_tokens) + 2)

            numerical.append(self._tokenizer.convert_tokens_to_ids(padded_example))
            decoder_numerical.append([decoder_vocab.encode(word) for word in padded_example])

        length = torch.tensor(lengths, dtype=torch.int32, device=device)
        numerical = torch.tensor(numerical, dtype=torch.int64, device=device)
        decoder_numerical = torch.tensor(decoder_numerical, dtype=torch.int64, device=device)

        return SequentialField(length=length, value=numerical, limited=decoder_numerical)

    def decode(self, tensor):
        return self._tokenizer.convert_ids_to_tokens(tensor)

    def reverse(self, batch, detokenize, field_name=None):
        raise NotImplementedError()


class XLMRobertaNumericalizer(TransformerNumericalizer):

    def __init__(self, pretrained_tokenizer, config, max_generative_vocab, cache=None, fix_length=None):
        super().__init__(pretrained_tokenizer, config, max_generative_vocab, cache, fix_length)


    def load(self, save_dir):
        self._tokenizer = MaskedXLMRobertaTokenizer.from_pretrained(save_dir, config=self.config, cache_dir=self._cache)
        # HACK we cannot save the tokenizer without this
        del self._tokenizer.init_kwargs['config']

        with open(os.path.join(save_dir, 'decoder-vocab.txt'), 'r') as fp:
            self._decoder_words = [line.rstrip('\n') for line in fp]

        self._init()


    def build_vocab(self, vocab_fields, vocab_sets):
        self._tokenizer = MaskedXLMRobertaTokenizer.from_pretrained(self._pretrained_name, config=self.config,
                                                              cache_dir=self._cache)
        # HACK we cannot save the tokenizer without this
        del self._tokenizer.init_kwargs['config']

        # ensure that init, eos, unk and pad are set
        # this method has no effect if the tokens are already set according to the tokenizer class
        self._tokenizer.add_special_tokens({
            'bos_token': "<s>",
            'eos_token': "</s>",
            'unk_token': "<unk>",
            'pad_token': "<pad>",
            'mask_token': "<mask>",
            'cls_token': "<s>",
        })

        # do a pass over all the data in the dataset
        # in this pass, we
        # 1) tokenize everything, to ensure we account for all added tokens
        # 2) we construct a counter of wordpieces in the answers, for the decoder vocabulary
        decoder_words = collections.Counter()
        for dataset in vocab_sets:
            for example in dataset:
                decoder_words.update(self._tokenizer.tokenize(example.context, example.context_word_mask))
                decoder_words.update(self._tokenizer.tokenize(example.question, example.question_word_mask))
                decoder_words.update(self._tokenizer.tokenize(example.answer, example.answer_word_mask))

        self._decoder_words = ["<s>", "</s>", "<pad>", "<unk>", "<mask>"] + \
                              [word for word, _freq in decoder_words.most_common(self.max_generative_vocab)]

        self._init()


    def reverse(self, batch, detokenize, field_name=None):
        with torch.cuda.device_of(batch):
            batch = batch.tolist()

        def is_entity(token):
            return token[0].isupper()

        def reverse_one(tensor, field_name):
            tokens = []

            in_string = False
            # trim up to EOS, remove other special stuff, and undo wordpiece tokenization
            for token in self.decode(tensor):
                if token == self.eos_token:
                    break
                if token in (self.init_token, self.pad_token):
                    continue
                if token.startswith(SPIECE_UNDERLINE):
                        tokens.append(token[1:])
                elif len(tokens) == 0:
                    tokens.append(token)
                else:
                    if field_name == 'answer':
                        if token == '"':
                            in_string = not in_string
                            tokens.append(token)
                            continue
                        if in_string:
                            tokens[-1] += token
                        else:
                            tokens.append(token)

                    else:
                        if is_entity(token):
                            tokens.append(token)
                        else:
                            tokens[-1] += token

            return detokenize(tokens, field_name=field_name)

        return [reverse_one(tensor, field_name) for tensor in batch]


class BertNumericalizer(TransformerNumericalizer):
    """
    Numericalizer that uses BertTokenizer from huggingface's transformers library.
    """

    def __init__(self, pretrained_tokenizer, config, max_generative_vocab, cache=None, fix_length=None):
        super().__init__(pretrained_tokenizer, config, max_generative_vocab, cache, fix_length)


    def load(self, save_dir):
        self._tokenizer = MaskedBertTokenizer.from_pretrained(save_dir, config=self.config, cache_dir=self._cache)
        # HACK we cannot save the tokenizer without this
        del self._tokenizer.init_kwargs['config']

        with open(os.path.join(save_dir, 'decoder-vocab.txt'), 'r') as fp:
            self._decoder_words = [line.rstrip('\n') for line in fp]

        self._init()


    def build_vocab(self, vocab_fields, vocab_sets):
        self._tokenizer = MaskedBertTokenizer.from_pretrained(self._pretrained_name, config=self.config,
                                                              cache_dir=self._cache)
        # HACK we cannot save the tokenizer without this
        del self._tokenizer.init_kwargs['config']

        # ensure that init, eos, unk and pad are set
        # this method has no effect if the tokens are already set according to the tokenizer class
        self._tokenizer.add_special_tokens({
            'bos_token': '[CLS]',
            'eos_token': '[SEP]',
            'unk_token': '[UNK]',
            'pad_token': '[PAD]',
            'mask_token': '[MASK]'
        })

        # do a pass over all the data in the dataset
        # in this pass, we
        # 1) tokenize everything, to ensure we account for all added tokens
        # 2) we construct a counter of wordpieces in the answers, for the decoder vocabulary
        decoder_words = collections.Counter()
        for dataset in vocab_sets:
            for example in dataset:
                decoder_words.update(self._tokenizer.tokenize(example.context, example.context_word_mask))
                decoder_words.update(self._tokenizer.tokenize(example.question, example.question_word_mask))
                decoder_words.update(self._tokenizer.tokenize(example.answer, example.answer_word_mask))

        self._decoder_words = ['[PAD]', '[CLS]', '[SEP]', '[UNK]', '[MASK]'] + \
                              [word for word, _freq in decoder_words.most_common(self.max_generative_vocab)]

        self._init()


    def reverse(self, batch, detokenize, field_name=None):
        with torch.cuda.device_of(batch):
            batch = batch.tolist()

        def reverse_one(tensor):
            tokens = []

            # trim up to EOS, remove other special stuff, and undo wordpiece tokenization
            for token in self.decode(tensor):
                if token == self.eos_token:
                    break
                if token in (self.init_token, self.pad_token):
                    continue
                if token.startswith('##'):
                    if len(tokens) == 0:
                        tokens.append(token[2:])
                    else:
                        tokens[-1] += token[2:]
                else:
                    tokens.append(token)

            return detokenize(tokens, field_name=field_name)

        return [reverse_one(tensor) for tensor in batch]<|MERGE_RESOLUTION|>--- conflicted
+++ resolved
@@ -101,19 +101,6 @@
         self.cls_id = self._tokenizer.cls_token_id
         self.generative_vocab_size = len(self._decoder_words)
 
-<<<<<<< HEAD
-        assert self.init_id < self.generative_vocab_size
-        assert self.eos_id < self.generative_vocab_size
-        assert self.unk_id < self.generative_vocab_size
-        assert self.pad_id < self.generative_vocab_size
-        # XLM-R mask token is outside of spm dict and is added to fairseq
-        # see issue https://github.com/huggingface/transformers/issues/2508
-        if not self._pretrained_name.startswith('xlm-roberta'):
-            assert self.mask_id < self.generative_vocab_size
-        assert self.cls_id < self.generative_vocab_size
-
-=======
->>>>>>> 36b1197c
         self.decoder_vocab = DecoderVocabulary(self._decoder_words, self._tokenizer,
                                                pad_token=self.pad_token, eos_token=self.eos_token)
 
